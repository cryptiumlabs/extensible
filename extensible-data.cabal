cabal-version: 2.2
name: extensible-data
version: 0.1.0
category: Data
synopsis: Generate the boilerplate for the Trees That Grow pattern
-- description: TODO
license: GPL-3.0-or-later

author: Andy Morris <andy@cryptium.ch>
maintainer: Andy Morris <andy@cryptium.ch>

homepage: https://cryptiumlabs.github.io/extensible-data
bug-reports: https://github.com/cryptiumlabs/extensible-data/issues

source-repository head
  type: git
  location: git://github.com/cryptiumlabs/extensible-data.git


flag build-examples
  description:
    Whether to build the examples (off by default so they don't get
    accidentally installed)
  default: False
  manual: True

flag dump-splices
  description: Show the results of splices in the examples
  default: False
  manual: True


common deps
  default-language: Haskell2010
  build-depends:
    base >= 4.12.0.0 && < 4.14,
    syb ^>= 0.7.1,
    template-haskell >= 2.14.0.0 && < 2.16
  ghc-options:
    -Wall

common example
  build-depends: extensible-data
  default-extensions:
    TemplateHaskell, TypeFamilies, PatternSynonyms, ConstraintKinds,
    StandaloneDeriving, FlexibleContexts, UndecidableInstances
  ghc-options:
    -Wno-unused-top-binds
    -Wno-missing-pattern-synonym-signatures
    -Wno-unused-imports
  if flag(dump-splices)
    ghc-options: -ddump-splices -fforce-recomp
  if !flag(build-examples)
    buildable: False

library
  import: deps
  hs-source-dirs: src
  exposed-modules:
    Extensible

executable basic
  import: deps, example
  hs-source-dirs: examples/basic
  main-is: Basic.hs
  other-modules: BasicBase

executable mutual
  import: deps, example
  hs-source-dirs: examples/mutual
  main-is: Mutual.hs
  other-modules: MutualBase

executable qualified
  import: deps, example
  hs-source-dirs: examples/qualified
  main-is: Qualified.hs
  other-modules: QualifiedBase

executable param
  import: deps, example
  hs-source-dirs: examples/param
  main-is: Param.hs
  other-modules: ParamBase

executable deriv
  import: deps, example
  hs-source-dirs: examples/deriv
  main-is: Deriv.hs
  other-modules: DerivBase

executable record
  import: deps, example
  hs-source-dirs: examples/record
  main-is: Record.hs
  other-modules: RecordBase

executable multifield
  import: deps, example
  hs-source-dirs: examples/multifield
  main-is: MultiField.hs
  other-modules: MultiFieldBase

<<<<<<< HEAD
executable type-synonym
  import: deps, example
  hs-source-dirs: examples/type-synonym
  main-is: TypeSynonym.hs
  other-modules: TypeSynonymBase
=======
executable generic
  import: deps, example
  hs-source-dirs: examples/generic
  main-is: Generic.hs

executable reused-name
  import: deps, example
  hs-source-dirs: examples/reused-name
  main-is: ReusedName.hs
  other-modules: ReusedNameBase
>>>>>>> 531ead2a

executable lam
  import: deps, example
  hs-source-dirs: examples/lam
  main-is: Lam.hs
  other-modules: LamBase, Typed, DeBruijn<|MERGE_RESOLUTION|>--- conflicted
+++ resolved
@@ -101,13 +101,6 @@
   main-is: MultiField.hs
   other-modules: MultiFieldBase
 
-<<<<<<< HEAD
-executable type-synonym
-  import: deps, example
-  hs-source-dirs: examples/type-synonym
-  main-is: TypeSynonym.hs
-  other-modules: TypeSynonymBase
-=======
 executable generic
   import: deps, example
   hs-source-dirs: examples/generic
@@ -118,7 +111,12 @@
   hs-source-dirs: examples/reused-name
   main-is: ReusedName.hs
   other-modules: ReusedNameBase
->>>>>>> 531ead2a
+
+executable type-synonym
+  import: deps, example
+  hs-source-dirs: examples/type-synonym
+  main-is: TypeSynonym.hs
+  other-modules: TypeSynonymBase
 
 executable lam
   import: deps, example
